--- conflicted
+++ resolved
@@ -1,20 +1,14 @@
 """This module hosts unit tests for the core classes."""
-<<<<<<< HEAD
+
 import json
-=======
 import os
 import pathlib
->>>>>>> 16ce7c8f
 
 import pytest
 
 from build_magic.actions import Default
 from build_magic.core import (
-<<<<<<< HEAD
-    config_parser, Engine, iterate_sequence, parse_variables, Stage, StageFactory
-=======
     config_parser, Engine, generate_config_template, iterate_sequence, Stage, StageFactory
->>>>>>> 16ce7c8f
 )
 from build_magic.exc import ExecutionError, SetupError, TeardownError, NoJobs, ValidationError
 from build_magic.macro import Macro
