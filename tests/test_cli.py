"""This module hosts unit tests for the cli."""

import os
from pathlib import Path
from pkg_resources import resource_filename
import sys
from unittest.mock import MagicMock

from click.testing import CliRunner
import paramiko
import pytest

from build_magic import __version__ as version
from build_magic.cli import build_magic
from build_magic.reference import ExitCode


USAGE = """Usage: build-magic [OPTIONS] [ARGS]...

build-magic is an un-opinionated build automation tool. Some potential uses include:
    * Building applications across multiple platforms.
    * Conducting installation dry runs.
    * Testing application installs across multiple platforms.
    * Deploying and installing artifacts to remote machines.

Examples:
* Archive two files on the local machine.
    build-magic tar -czf myfiles.tar.gz file1.txt file2.txt

* Archive two files on the local machine and delete the original files.
    build-magic -c build "tar -czf myfiles.tar.gz file1.txt file2.txt" -c execute "rm file1.txt file2.txt"
    
* Copy two files to a remote machine and archive them.
    build-magic -r remote -e user@myhost --copy . -c build "tar -czf myfiles.tar.gz f1.txt f2.txt" f1.txt f2.txt

* Build a project in a Linux container.
    build-magic -r docker -e Ubuntu:latest -c build "make all"

Use --help for detailed usage of each option.

Visit https://cmmorrow.github.io/build-magic/user_guide/cli_usage/ for a detailed usage description.

"""


@pytest.fixture
def cli():
    """Provides a CliRunner object for invoking cli calls."""
    return CliRunner()


@pytest.fixture
def magic_dir(tmp_path_factory):
    """Provides a temporary directory for testing copy/working directory behavior."""
    magic = tmp_path_factory.mktemp('build_magic')
    return magic


@pytest.fixture
def tmp_file(magic_dir):
    """Provides a test file in the temp directory."""
    hello = magic_dir / 'hello.txt'
    hello.write_text('hello world')
    yield magic_dir
    os.remove('hello.txt')


@pytest.fixture
def current_file(magic_dir):
    """Provides a test file in the current directory."""
    current = Path().cwd().resolve()
    hello = current / 'hello.txt'
    hello.write_text('hello world')
    yield magic_dir
    os.chdir(str(current))
    os.remove('hello.txt')


@pytest.fixture
def config_file(magic_dir):
    """Provides a config file in the temp directory."""
    filename = 'config.yaml'
    config = magic_dir / filename
    content = Path(__file__).parent.joinpath('files').joinpath(filename).read_text()
    config.write_text(content)
    yield config
    os.remove(magic_dir / filename)


@pytest.fixture
def multi_config(magic_dir):
    """Provides a config file with multiple stage in the temp directory."""
    filename = 'multi.yaml'
    config = magic_dir / filename
    content = Path(__file__).parent.joinpath('files').joinpath(filename).read_text()
    config.write_text(content)
    yield config
    os.remove(magic_dir / filename)


@pytest.fixture
def targets_config(magic_dir):
    """Provides a config file for testing multiple targets in the temp directory."""
    filename = 'targets.yaml'
    config = magic_dir / filename
    content = Path(__file__).parent.joinpath('files').joinpath(filename).read_text()
    config.write_text(content)
    yield config
    os.remove(magic_dir / filename)


@pytest.fixture
def default_config(magic_dir):
    """Provides a default config file in the current directory."""
    filename = 'build-magic.yaml'
    current = Path().cwd().resolve()
    config = current / filename
    content = Path(__file__).parent.joinpath('files').joinpath(filename).read_text()
    config.write_text(content)
    yield magic_dir
    os.chdir(str(current))
    os.remove(filename)


@pytest.fixture
def second_default(magic_dir):
    """Provides an additional default config as an alternative."""
    filename = 'build-magic.yml'
    current = Path().cwd().resolve()
    config = current / filename
    content = Path(__file__).parent.joinpath('files').joinpath('build-magic.yaml').read_text()
    config.write_text(content)
    yield magic_dir
    os.chdir(str(current))
    os.remove(filename)


@pytest.fixture
def variable_and_default_config(default_config, variables_config):
    """Provides a default and variable config file in the current directory."""
    filename = variables_config.name
    current = Path().cwd().resolve()
    config = current / filename
    content = variables_config.read_text()
    config.write_text(content)
    yield magic_dir
    os.chdir(str(current))
    os.remove(filename)


@pytest.fixture
def prompt_and_default_config(default_config, prompt_config):
    """Provides a default and prompt config file in the current directory."""
    filename = prompt_config.name
    current = Path().cwd().resolve()
    config = current / filename
    content = prompt_config.read_text()
    config.write_text(content)
    yield magic_dir
    os.chdir(str(current))
    os.remove(filename)


@pytest.fixture
def parameters_config(magic_dir):
    """Provides a config file with parameters in the temp directory."""
    filename = 'parameters.yaml'
    config = magic_dir / filename
    content = Path(__file__).parent.joinpath('files').joinpath(filename).read_text()
    config.write_text(content)
    yield config
    os.remove(magic_dir / filename)


@pytest.fixture
def variables_config(magic_dir):
    """Provides a config file for testing variable substitution in the temp directory."""
    filename = 'variables.yaml'
    config = magic_dir / filename
    content = Path(__file__).parent.joinpath('files').joinpath(filename).read_text()
    config.write_text(content)
    yield config
    os.remove(magic_dir / filename)


@pytest.fixture
def prompt_config(magic_dir):
    """Provides a config file with a prompt for variable input in the temp directory."""
    filename = 'prompt.yaml'
    config = magic_dir / filename
    content = Path(__file__).parent.joinpath('files').joinpath(filename).read_text()
    config.write_text(content)
    yield config
    os.remove(magic_dir / filename)


def test_cli_no_options(cli):
    """Verify that the usage is printed when no options or arguments are provided."""
    res = cli.invoke(build_magic)
    assert res.exit_code == ExitCode.NO_TESTS
    assert res.output == USAGE


def test_cli_help(cli):
    """Verify the help is displayed when given the --help option."""
    ref = """Usage: build-magic [OPTIONS] [ARGS]...

  An un-opinionated build automation tool.

  ARGS - Files as arguments to copy from the copy path to the working
  directory. Alternatively, ARGS can be a single command to execute if the
  --command option isn't used.

  Visit https://cmmorrow.github.io/build-magic/user_guide/cli_usage/ for a
  detailed usage description.

Options:
  -c, --command <TEXT TEXT>...    A directive, command pair to execute.
  -C, --config FILENAME           The config file to load parameters from.
  --copy TEXT                     Copy from the specified path.
  -e, --environment TEXT          The command runner environment to use.
  -r, --runner [local|remote|vagrant|docker]
                                  The command runner to use.
  --name TEXT                     The stage name to use.
  -t, --target TEXT               Run a particular stage by name.
  --template                      Generates a config file template in the
                                  current directory.

  --wd DIRECTORY                  The working directory to run commands from.
  --continue / --stop             Continue to run after failure if True.
  -p, --parameter <TEXT TEXT>...  Key/value used for runner specific settings.
  -v, --variable <TEXT TEXT>...   Key/value config file variables.
  --prompt TEXT                   Config file variable with prompt for value.
  --action [default|cleanup|persist]
                                  Setup and teardown action to perform.
  --plain / --fancy               Enable basic output. Ideal for automation.
  --quiet                         Suppress all output from build-magic.
  --verbose                       Verbose output -- stdout from executed
                                  commands will be printed.

  --version                       Show the version and exit.
  --help                          Show this message and exit.
"""
    res = cli.invoke(build_magic, ['--help'])
    print(res.output)
    assert res.exit_code == ExitCode.PASSED
    assert res.output == ref


def test_cli_single_command(cli):
    """Verify passing a single single command as arguments works correctly."""
    res = cli.invoke(build_magic, ['echo hello world'])
    assert res.exit_code == ExitCode.PASSED


def test_cli_multiple_commands(cli):
    """Verify passing multiple commands with the -c and --command options works correctly."""
    res = cli.invoke(build_magic, ['-c', 'execute', 'echo hello world', '-c', 'execute', 'ls'])
    assert res.exit_code == ExitCode.PASSED

    res = cli.invoke(build_magic, ['--command', 'execute', 'echo hello world', '--command', 'execute', 'ls'])
    assert res.exit_code == ExitCode.PASSED


def test_cli_runner(cli):
    """Verify the local runner is used with -r and --runner options works correctly."""
    res = cli.invoke(build_magic, ['-r', 'local', 'ls'])
    assert res.exit_code == ExitCode.PASSED

    res = cli.invoke(build_magic, ['--runner', 'local', 'ls'])
    assert res.exit_code == ExitCode.PASSED


def test_cli_stage_name(cli):
    """Verify the stage --name option works as expected."""
    res = cli.invoke(build_magic, ['--name', 'test stage', 'echo hello'])
    assert res.exit_code == ExitCode.PASSED
    assert 'Starting Stage 1: test stage' in res.output
    assert 'Stage 1: test stage - finished with result COMPLETE'

    res = cli.invoke(build_magic, ['--name', 'test stage', '-c', 'execute', 'echo hello'])
    assert res.exit_code == ExitCode.PASSED
    assert 'Starting Stage 1: test stage' in res.output
    assert 'Stage 1: test stage - finished with result COMPLETE'


def test_cli_invalid_runner(cli):
    """Test the case where an invalid command runner is provided."""
    ref = """Usage: build-magic [OPTIONS] [ARGS]...
Try 'build-magic --help' for help.

Error: Invalid value for '--runner' / '-r': invalid choice: dummy. (choose from local, remote, vagrant, docker)
"""
    res = cli.invoke(build_magic, ['-r', 'dummy', 'ls'])
    assert res.exit_code == ExitCode.INPUT_ERROR
    assert res.output == ref


def test_cli_docker_missing_environment(cli):
    """Test the case where the docker runner is called without the environment option."""
    ref = """Environment must be a Docker image if using the Docker runner.
"""
    res = cli.invoke(build_magic, ['-r', 'docker', 'ls'])
    assert res.exit_code == ExitCode.INPUT_ERROR
    assert res.output == ref


def test_cli_vagrant_missing_environment(cli):
    """Test the case where the vagrant runner is called without the environment option."""
    ref = """Environment must be a path to a Vagrant file if using the Vagrant runner.
"""
    res = cli.invoke(build_magic, ['-r', 'vagrant', 'ls'])
    assert res.exit_code == ExitCode.INPUT_ERROR
    assert res.output == ref


def test_cli_empty_string_command(cli):
    """Test the case where the command provided is an empty string."""
    ref = """There are no commands to execute.
"""
    res = cli.invoke(build_magic, ['-c', 'execute', ''])
    assert res.exit_code == ExitCode.INPUT_ERROR
    assert res.output == ref


def test_cli_artifacts_but_empty_string_command(cli):
    """Test the case where artifacts are provided as arguments but with no command."""
    res = cli.invoke(build_magic, ['file1.txt', 'file2.txt'])
    assert res.exit_code == ExitCode.FAILED


def test_cli_options_no_command(cli):
    """Test the case where options are provided without a command."""
    res = cli.invoke(build_magic, ['--verbose', '--plain'])
    assert res.exit_code == ExitCode.NO_TESTS


def test_cli_verbose_output(cli):
    """Verify the --verbose option works correctly."""
    ref = """[ INFO  ] OUTPUT: hello world"""
    res = cli.invoke(build_magic, ['--verbose', '--plain', 'echo hello world'])
    assert res.exit_code == ExitCode.PASSED
    assert ref in res.output

    ref = """OUTPUT: hello world"""
    res = cli.invoke(build_magic, ['--verbose', 'echo hello world'])
    assert res.exit_code == ExitCode.PASSED
    assert ref in res.output

    ref = """OUTPUT: hello world"""
    res = cli.invoke(build_magic, ['--verbose', '--fancy', 'echo hello world'])
    assert res.exit_code == ExitCode.PASSED
    assert ref in res.output


def test_cli_quiet(cli):
    """Verify the --quiet option supresses output correctly."""
    res = cli.invoke(build_magic, ['--quiet', '--verbose', 'echo hello world'])
    assert res.exit_code == ExitCode.PASSED
    assert not res.output

    res = cli.invoke(build_magic, ['--quiet', 'cp'])
    assert res.exit_code == ExitCode.FAILED
    assert not res.output


def test_cli_version(cli):
    """Verify the --version option works correctly."""
    res = cli.invoke(build_magic, ['--version'])
    assert res.exit_code == ExitCode.PASSED
    assert res.output == f'{version}\n'


def test_keyboard_interrupt(cli, mocker):
    """Test the case where build-magic is interrupted with SIGINT."""
    mocker.patch('build_magic.core.Engine.run', side_effect=KeyboardInterrupt)
    ref = """
build-magic interrupted and exiting....
"""
    res = cli.invoke(build_magic, ['sleep 5'])
    assert res.exit_code == ExitCode.INTERRUPTED
    assert res.output == ref


def test_cli_copy(cli, tmp_file):
    """Verify the --copy option works correctly."""
    res = cli.invoke(build_magic, ['--copy', str(tmp_file), '--verbose', '-c', 'execute', 'cat hello.txt', 'hello.txt'])
    assert 'OUTPUT: hello world' in res.output
    assert res.exit_code == ExitCode.PASSED


def test_cli_working_directory(cli, tmp_file):
    """Verify the --wd option works correctly."""
    res = cli.invoke(build_magic, ['--wd', str(tmp_file), '--verbose', '-c', 'execute', 'cat hello.txt'])
    assert 'OUTPUT: hello world' in res.output
    assert res.exit_code == ExitCode.PASSED


def test_cli_copy_working_directory(cli, current_file):
    """Verify the --copy and --wd options work together correctly."""
    res = cli.invoke(
        build_magic,
        ['--copy', '.', '--wd', str(current_file), '--verbose', '-c', 'build', 'cat hello.txt', 'hello.txt'],
    )
    assert 'OUTPUT: hello world' in res.output
    assert res.exit_code == ExitCode.PASSED


def test_cli_continue_on_fail(cli):
    """Verify the --continue option works correctly."""
    res = cli.invoke(build_magic, ['--verbose', '--continue', '-c', 'execute', 'cp', '-c', 'execute', 'echo hello'])
    assert 'OUTPUT: hello' in res.output
    assert res.exit_code == ExitCode.FAILED


def test_cli_stop_on_fail(cli):
    """Verify the --stop option works correctly."""
    res = cli.invoke(build_magic, ['--verbose', '--stop', '-c', 'execute', 'cp', '-c', 'execute', 'echo hello'])
    if sys.platform == 'linux':
        assert 'cp: missing file operand' in res.output
    else:
        assert 'usage: cp' in res.output or 'cp: missing file operand' in res.output
    assert 'OUTPUT: hello' not in res.output
    assert res.exit_code == ExitCode.FAILED


def test_cli_parameters(cli):
    """Verify the --parameter option works correctly."""
    res = cli.invoke(build_magic, ['-p', 'keytype', 'rsa', '--parameter', 'keypass', '1234', 'echo hello'])
    assert res.exit_code == ExitCode.PASSED
    assert '( 1/1 ) EXECUTE : echo hello ........................................ RUNNING' in res.output
    assert 'Stage 1 finished with result DONE' in res.output


def test_cli_parameters_invalid_parameter(cli):
    """Test the case where an invalid parameter is provided."""
    res = cli.invoke(build_magic, ['-p', 'dummy', '1234', 'echo hello'])
    assert res.exit_code == ExitCode.INPUT_ERROR
    assert res.output == 'Parameter dummy is not a valid parameter.\n'


def test_cli_parameters_invalid_parameter_value(cli):
    """Test the case where an invalid parameter value is provided."""
    res = cli.invoke(build_magic, ['-p', 'keytype', 'dummy', 'echo hello'])
    assert res.exit_code == ExitCode.INPUT_ERROR
    assert "Validation failed: Value dummy is not one of " in res.output


<<<<<<< HEAD
def test_cli_config(cli, config_file):
=======
def test_cli_config_template(cli):
    """Verify the --template option works correctly."""
    filename = 'build-magic_template.yaml'
    current = Path().cwd().resolve()
    res = cli.invoke(build_magic, ['--template'])
    assert current.joinpath(filename).exists()
    os.remove(filename)
    assert res.exit_code == ExitCode.PASSED


def test_cli_template_exists(cli):
    """Test the case where a template config file cannot be generated because one already exists."""
    filename = 'build-magic_template.yaml'
    current = Path.cwd().resolve()
    Path.touch(current.joinpath(filename))
    res = cli.invoke(build_magic, ['--template'])
    os.remove(filename)
    assert res.exit_code == ExitCode.INPUT_ERROR
    assert res.output == 'Cannot generate the config template because it already exists!\n'


def test_cli_template_permission_error(cli, mocker):
    """Test the case where a template config file cannot be generated because the user does not have permission."""
    mocker.patch('build_magic.core.generate_config_template', side_effect=PermissionError)
    res = cli.invoke(build_magic, ['--template'])
    assert res.exit_code == ExitCode.INPUT_ERROR
    assert res.output == "Cannot generate the config template because build-magic doesn't have permission.\n"


def test_cli_config(cli):
>>>>>>> 16ce7c8f
    """Verify the --config option works correctly."""
    res = cli.invoke(build_magic, ['--config', str(config_file)])
    assert res.exit_code == ExitCode.PASSED
    assert 'Starting Stage 1: Test stage' in res.output
    assert '( 1/2 ) EXECUTE : echo hello' in res.output
    assert '( 2/2 ) EXECUTE : ls' in res.output
    assert 'Stage 1: Test stage - finished with result DONE' in res.output
    assert 'build-magic finished in' in res.output


def test_cli_config_multi(cli, config_file, multi_config):
    """Verify assigning multiple config files works correctly."""
    file1 = config_file
    file2 = multi_config
    res = cli.invoke(build_magic, ['--config', str(file1), '--config', str(file2)])
    assert res.exit_code == ExitCode.PASSED
    assert 'Starting Stage 1: Test stage' in res.output
    assert 'Starting Stage 2: Stage A' in res.output
    assert 'Starting Stage 3: Stage B' in res.output
    assert 'Stage 1: Test stage - finished with result DONE' in res.output
    assert 'Stage 2: Stage A - finished with result DONE' in res.output
    assert 'Stage 3: Stage B - finished with result DONE' in res.output


def test_cli_config_parameters(cli, mocker, parameters_config):
    """Verify assigning parameters from a config file works correctly."""
    mocker.patch('paramiko.ECDSAKey.from_private_key_file')
    mocker.patch('build_magic.runner.Remote.connect', return_value=paramiko.SSHClient)
    mocker.patch(
        'paramiko.SSHClient.exec_command',
        return_value=(
            None,
            MagicMock(readlines=lambda: 'hello', channel=MagicMock(recv_exit_status=lambda: 0)),
            MagicMock(readlines=lambda: '')
        )
    )
    mocker.patch('paramiko.SSHClient.close')
    res = cli.invoke(build_magic, ['--config', str(parameters_config)])
    assert res.exit_code == ExitCode.PASSED
    assert "Starting Stage 1" in res.output
    assert "( 1/1 ) EXECUTE : echo hello ........................................ RUNNING" in res.output
    assert "Stage 1 finished with result DONE" in res.output


def test_cli_target(cli, targets_config):
    """Verify the --target option works correctly."""
    # file = Path(resource_filename('tests', 'test_cli.py')).parent / 'files' / 'targets.yaml'
    res = cli.invoke(build_magic, ['-C', str(targets_config), '--target', 'Stage D', '-t', 'Stage B'])
    assert res.exit_code == ExitCode.PASSED
    out = res.output
    assert 'Stage D' in out
    out = out.split('\n', maxsplit=8)[-1]
    assert 'Stage B' in out
    assert '( 1/1 ) EXECUTE : echo "B" .......................................... RUNNING' in res.output
    assert "Stage 2: Stage B - finished with result DONE" in res.output


def test_cli_invalid_target(cli, targets_config):
    """Test the case where an invalid target name is provided."""
    res = cli.invoke(build_magic, ['-C', str(targets_config), '-t', 'blarg'])
    out = res.output
    assert res.exit_code == ExitCode.INPUT_ERROR
    assert out == "Target blarg not found among ['Stage A', 'Stage B', 'Stage C', 'Stage D'].\n"


def test_cli_default_config_all_stages(cli, default_config):
    """Verify the "all" argument works with a default config file."""
    res = cli.invoke(build_magic, ['all'])
    out = res.output
    assert res.exit_code == ExitCode.PASSED
    assert 'Starting Stage 1: build' in out
    assert 'Starting Stage 2: deploy' in out
    assert 'Starting Stage 3: release' in out


def test_cli_default_config_single_stage(cli, default_config):
    """Verify running a single stage by name as an argument works with a default config file."""
    res = cli.invoke(build_magic, ['deploy'])
    out = res.output
    assert res.exit_code == ExitCode.PASSED
    assert 'Starting Stage 1: build' not in out
    assert 'Starting Stage 1: deploy' in out
    assert 'Starting Stage 3: release' not in out


def test_cli_default_config_reorder_stages(cli, default_config):
    """Verify running stages in a custom order by arguments works with a default config file."""
    res = cli.invoke(build_magic, ['release', 'deploy', 'build'])
    out = res.output
    assert res.exit_code == ExitCode.PASSED
    assert 'Starting Stage 3: build' in out
    assert 'Starting Stage 2: deploy' in out
    assert 'Starting Stage 1: release' in out


def test_cli_default_config_repeat_stages(cli, default_config):
    """Verify running stages more than once by arguments works with a default config file."""
    res = cli.invoke(build_magic, ['release', 'release'])
    out = res.output
    assert res.exit_code == ExitCode.PASSED
    assert 'Starting Stage 1: release' in out
    assert 'Starting Stage 2: release' in out


def test_cli_default_config_with_targets(cli, default_config):
    """Verify running stages using the --target option works with a default config file."""
    res = cli.invoke(build_magic, ['-t', 'release', '-t', 'deploy', '-t', 'build'])
    out = res.output
    assert res.exit_code == ExitCode.PASSED
    assert 'Starting Stage 3: build' in out
    assert 'Starting Stage 2: deploy' in out
    assert 'Starting Stage 1: release' in out


def test_cli_default_config_repeat_stages_all(cli, default_config):
    """Verify running stages more than once by using all works with a default config file."""
    res = cli.invoke(build_magic, ['all', 'build'])
    out = res.output
    assert res.exit_code == ExitCode.PASSED
    assert 'Starting Stage 1: build' in out
    assert 'Starting Stage 2: deploy' in out
    assert 'Starting Stage 3: release' in out
    assert 'Starting Stage 4: build' in out


def test_cli_default_config_with_ad_hoc_command(cli, default_config):
    """Verify running running an ad hoc command works correctly with a default config file."""
    res = cli.invoke(build_magic, ['--name', 'test', 'echo "hello world"'])
    out = res.output
    assert res.exit_code == ExitCode.PASSED
    assert 'Starting Stage 1: test' in out
    assert 'echo "hello world"' in out


def test_cli_default_config_not_repeated(cli, default_config):
    """Test the case where a default config file is added explicitly with --command option."""
    res = cli.invoke(build_magic, ['-C', 'build-magic.yaml', '-t', 'deploy'])
    out = res.output
    assert res.exit_code == ExitCode.PASSED
    assert 'Starting Stage 1: deploy' in out
    assert 'Starting Stage 2: deploy' not in out


def test_cli_default_config_args_with_ad_hoc_command(cli, default_config):
    """Verify running stages from arguments with a command as an argument works with a default config file."""
    # This is an edge case that works, but can lead to weird behavior.
    res = cli.invoke(build_magic, ['echo "hello world"', 'all'])
    out = res.output
    assert res.exit_code == ExitCode.PASSED
    assert 'Starting Stage 1' in out
    assert 'echo "hello world" all' in out
    assert 'Starting Stage 2: build' in out
    assert 'Starting Stage 3: deploy' in out
    assert 'Starting Stage 4: release' in out


def test_cli_default_config_usage(cli, default_config):
    """Verify the usage is printed when a default config file is present."""
    res = cli.invoke(build_magic)
    assert res.exit_code == ExitCode.NO_TESTS
    assert res.output == USAGE


def test_cli_default_config_multiple_commands(cli, default_config):
    """Verify running multiple commands works when a default config file is present."""
    res = cli.invoke(build_magic, ['-c', 'execute', 'echo hello', '-c', 'execute', 'echo world'])
    out = res.output
    assert res.exit_code == ExitCode.PASSED
    assert "EXECUTE : echo hello" in out
    assert "EXECUTE : echo world" in out


def test_cli_default_config_multiple_defaults_error(cli, default_config, second_default):
    """Test the case where an error is raised if there's more than one default config file."""
    res = cli.invoke(build_magic, ['all'])
    out = res.output
    assert res.exit_code == ExitCode.INPUT_ERROR
    assert 'More than one config file found:' in out


def test_cli_variable(cli, variables_config):
    """Verify adding variables from the CLI properly replaces placeholders in a config file."""
    res = cli.invoke(build_magic, ['-C', variables_config, '--variable', 'ARCH', 'arm64', '-v', 'OS', 'linux'])
    out = res.output
    assert res.exit_code == ExitCode.PASSED
    assert "EXECUTE : export GOARCH=arm64" in out
    assert "EXECUTE : export GOOS=linux" in out


def test_cli_variable_not_found(cli, variables_config):
    """Test the case where variables aren't substituted because they aren't found in the config file."""
    res = cli.invoke(build_magic, ['-C', variables_config, '--variable', 'user', 'elle', '-v', 'host', 'server'])
    out = res.output
    assert res.exit_code == ExitCode.INPUT_ERROR
    assert out == 'No variable matches found.\n'


def test_cli_prompt(cli, prompt_config):
    """Verify the prompt option works correctly."""
    res = cli.invoke(build_magic, ['-C', prompt_config, '-v', 'user', 'elle', '--prompt', 'password'], input='secret\n')
    out = res.output
    assert res.exit_code == ExitCode.PASSED
    assert 'EXECUTE : echo elle:secret' in out


def test_cli_variables_with_two_config_files(cli, variable_and_default_config):
    """Verify using variables still works when there is one config file with placeholders and one without."""
    # Without the default config
    res = cli.invoke(build_magic, ['-C', 'variables.yaml', '--variable', 'ARCH', 'arm64', '-v', 'OS', 'linux'])
    out = res.output
    assert res.exit_code == ExitCode.PASSED
    assert "EXECUTE : export GOARCH=arm64" in out
    assert "EXECUTE : export GOOS=linux" in out

    # Including the default config
    res = cli.invoke(
        build_magic,
        ['-C', 'variables.yaml', '-C', 'build-magic.yaml', '--variable', 'ARCH', 'arm64', '-v', 'OS', 'linux'],
    )
    out = res.output
    assert res.exit_code == ExitCode.PASSED
    assert "EXECUTE : export GOARCH=arm64" in out
    assert "EXECUTE : export GOOS=linux" in out


def test_cli_prompt_with_two_config_files(cli, prompt_and_default_config):
    """Verify using prompt still works when there is one config file with placeholders and one without."""
    # Without the default config
    res = cli.invoke(build_magic, ['-C', 'prompt.yaml', '-v', 'user', 'elle', '--prompt', 'password'], input='secret\n')
    out = res.output
    assert res.exit_code == ExitCode.PASSED
    assert 'EXECUTE : echo elle:secret' in out

    # Including the default config
    res = cli.invoke(
        build_magic,
        ['-C', 'prompt.yaml', '-C', 'build-magic.yaml', '-v', 'user', 'elle', '--prompt', 'password'], input='secret\n',
    )
    out = res.output
    assert res.exit_code == ExitCode.PASSED
    assert 'EXECUTE : echo elle:secret' in out<|MERGE_RESOLUTION|>--- conflicted
+++ resolved
@@ -446,9 +446,6 @@
     assert "Validation failed: Value dummy is not one of " in res.output
 
 
-<<<<<<< HEAD
-def test_cli_config(cli, config_file):
-=======
 def test_cli_config_template(cli):
     """Verify the --template option works correctly."""
     filename = 'build-magic_template.yaml'
@@ -478,8 +475,7 @@
     assert res.output == "Cannot generate the config template because build-magic doesn't have permission.\n"
 
 
-def test_cli_config(cli):
->>>>>>> 16ce7c8f
+def test_cli_config(cli, config_file):
     """Verify the --config option works correctly."""
     res = cli.invoke(build_magic, ['--config', str(config_file)])
     assert res.exit_code == ExitCode.PASSED
